/* Copyright 2015-2016 Samsung Electronics Co., Ltd.
 * Copyright 2016 University of Szeged.
 *
 * Licensed under the Apache License, Version 2.0 (the "License");
 * you may not use this file except in compliance with the License.
 * You may obtain a copy of the License at
 *
 *     http://www.apache.org/licenses/LICENSE-2.0
 *
 * Unless required by applicable law or agreed to in writing, software
 * distributed under the License is distributed on an "AS IS" BASIS
 * WITHOUT WARRANTIES OR CONDITIONS OF ANY KIND, either express or implied.
 * See the License for the specific language governing permissions and
 * limitations under the License.
 */

#ifndef JERRY_API_H
#define JERRY_API_H

#include <stdbool.h>
#include <stddef.h>
#include <stdint.h>
#include <stdio.h>
#include <sys/types.h>

#ifdef __cplusplus
extern "C"
{
#endif /* __cplusplus */

/** \addtogroup jerry Jerry engine interface
 * @{
 */

/**
 * Major version of JerryScript API
 */
#define JERRY_API_MAJOR_VERSION 1

/**
 * Minor version of JerryScript API
 */
#define JERRY_API_MINOR_VERSION 0

/**
 * Jerry init flags
 */
enum
{
<<<<<<< HEAD
  JERRY_INIT_EMPTY              = (0u),      /**< empty flag set */
  JERRY_INIT_ENABLE_LOG         = (1u << 0), /**< enable logging */
  JERRY_INIT_SHOW_OPCODES       = (1u << 1), /**< dump byte-code to stdout after parse */
  JERRY_INIT_MEM_STATS          = (1u << 2), /**< dump memory statistics */
  JERRY_INIT_MEM_STATS_SEPARATE = (1u << 3), /**< dump memory statistics and reset peak values after parse */
};

typedef int jerry_init_flag_t;
=======
  JERRY_INIT_EMPTY               = (0u),      /**< empty flag set */
  JERRY_INIT_SHOW_OPCODES        = (1u << 0), /**< dump byte-code to log after parse */
  JERRY_INIT_SHOW_REGEXP_OPCODES = (1u << 1), /**< dump regexp byte-code to log after compilation */
  JERRY_INIT_MEM_STATS           = (1u << 2), /**< dump memory statistics */
  JERRY_INIT_MEM_STATS_SEPARATE  = (1u << 3), /**< dump memory statistics and reset peak values after parse */
} jerry_init_flag_t;
>>>>>>> 05cfa06e

/**
 * Jerry API Error object types
 */
typedef enum
{
  JERRY_ERROR_COMMON,    /**< Error */
  JERRY_ERROR_EVAL,      /**< EvalError */
  JERRY_ERROR_RANGE,     /**< RangeError */
  JERRY_ERROR_REFERENCE, /**< ReferenceError */
  JERRY_ERROR_SYNTAX,    /**< SyntaxError */
  JERRY_ERROR_TYPE,      /**< TypeError */
  JERRY_ERROR_URI        /**< URIError */
} jerry_error_t;

/**
 * Jerry's char value
 */
typedef uint8_t jerry_char_t;

/**
 * Pointer to an array of character values
 */
typedef jerry_char_t *jerry_char_ptr_t;

/**
 * Jerry's size
 */
typedef uint32_t jerry_size_t;

/**
 * Jerry's length
 */
typedef uint32_t jerry_length_t;

/**
 * Description of a JerryScript value
 */
typedef uint32_t jerry_value_t;


/**
 * Description of ECMA property descriptor
 */
typedef struct
{
  /** Is [[Value]] defined? */
  bool is_value_defined;

  /** Is [[Get]] defined? */
  bool is_get_defined;

  /** Is [[Set]] defined? */
  bool is_set_defined;

  /** Is [[Writable]] defined? */
  bool is_writable_defined;

  /** [[Writable]] */
  bool is_writable;

  /** Is [[Enumerable]] defined? */
  bool is_enumerable_defined;

  /** [[Enumerable]] */
  bool is_enumerable;

  /** Is [[Configurable]] defined? */
  bool is_configurable_defined;

  /** [[Configurable]] */
  bool is_configurable;

  /** [[Value]] */
  jerry_value_t value;

  /** [[Get]] */
  jerry_value_t getter;

  /** [[Set]] */
  jerry_value_t setter;
} jerry_property_descriptor_t;

/**
 * Type of an external function handler
 */
typedef jerry_value_t (*jerry_external_handler_t) (const jerry_value_t function_obj_p,
                                                   const jerry_value_t this_val,
                                                   const jerry_value_t args_p[],
                                                   const jerry_length_t args_count);

/**
 * Native free callback of an object
 */
typedef void (*jerry_object_free_callback_t) (const uintptr_t native_p);

/**
 * Function type applied for each data property of an object
 */
typedef bool (*jerry_object_property_foreach_t) (const jerry_value_t property_name_p,
                                                 const jerry_value_t property_value,
                                                 void *user_data_p);

/**
 * General engine functions
 */
void jerry_init (jerry_init_flag_t);
void jerry_cleanup (void);
void jerry_register_magic_strings (const jerry_char_ptr_t *, uint32_t, const jerry_length_t *);
void jerry_get_memory_limits (size_t *, size_t *);
void jerry_gc (void);

/**
 * Parser and executor functions
 */
bool jerry_run_simple (const jerry_char_t *, size_t, jerry_init_flag_t);
jerry_value_t jerry_parse (const jerry_char_t *, size_t, bool);
jerry_value_t jerry_run (const jerry_value_t);
jerry_value_t jerry_eval (const jerry_char_t *, size_t, bool);

/**
 * Get the global context
 */
jerry_value_t jerry_get_global_object (void);

/**
 * Checker functions of 'jerry_value_t'
 */
bool jerry_value_is_array (const jerry_value_t);
bool jerry_value_is_boolean (const jerry_value_t);
bool jerry_value_is_constructor (const jerry_value_t);
bool jerry_value_is_function (const jerry_value_t);
bool jerry_value_is_number (const jerry_value_t);
bool jerry_value_is_null (const jerry_value_t);
bool jerry_value_is_object (const jerry_value_t);
bool jerry_value_is_string (const jerry_value_t);
bool jerry_value_is_undefined (const jerry_value_t);

/**
 * Error flag manipulation functions
 */
bool jerry_value_has_error_flag (const jerry_value_t);
void jerry_value_clear_error_flag (jerry_value_t *);
void jerry_value_set_error_flag (jerry_value_t *);

/**
 * Getter functions of 'jerry_value_t'
 */
bool jerry_get_boolean_value (const jerry_value_t);
double jerry_get_number_value (const jerry_value_t);

/**
 * Functions for string values
 */
jerry_size_t jerry_get_string_size (const jerry_value_t);
jerry_length_t jerry_get_string_length (const jerry_value_t);
jerry_size_t jerry_string_to_char_buffer (const jerry_value_t, jerry_char_t *, jerry_size_t);

/**
 * Functions for array object values
 */
uint32_t jerry_get_array_length (const jerry_value_t);

/**
 * Converters of 'jerry_value_t'
 */
bool jerry_value_to_boolean (const jerry_value_t);
jerry_value_t jerry_value_to_number (const jerry_value_t);
jerry_value_t jerry_value_to_object (const jerry_value_t);
jerry_value_t jerry_value_to_primitive (const jerry_value_t);
jerry_value_t jerry_value_to_string (const jerry_value_t);

/**
 * Acquire types with reference counter (increase the references)
 */
jerry_value_t jerry_acquire_value (jerry_value_t);

/**
 * Relase the referenced values
 */
void jerry_release_value (jerry_value_t);

/**
 * Create functions of API values
 */
jerry_value_t jerry_create_array (uint32_t);
jerry_value_t jerry_create_boolean (bool);
jerry_value_t jerry_create_error (jerry_error_t, const jerry_char_t *);
jerry_value_t jerry_create_error_sz (jerry_error_t, const jerry_char_t *, jerry_size_t);
jerry_value_t jerry_create_external_function (jerry_external_handler_t);
jerry_value_t jerry_create_number (double);
jerry_value_t jerry_create_number_infinity (bool);
jerry_value_t jerry_create_number_nan (void);
jerry_value_t jerry_create_null (void);
jerry_value_t jerry_create_object (void);
jerry_value_t jerry_create_string (const jerry_char_t *);
jerry_value_t jerry_create_string_sz (const jerry_char_t *, jerry_size_t);
jerry_value_t jerry_create_undefined (void);

/**
 * General API functions of JS objects
 */
bool jerry_has_property (const jerry_value_t, const jerry_value_t);
bool jerry_has_own_property (const jerry_value_t, const jerry_value_t);
bool jerry_delete_property (const jerry_value_t, const jerry_value_t);

jerry_value_t jerry_get_property (const jerry_value_t, const jerry_value_t);
jerry_value_t jerry_get_property_by_index (const jerry_value_t , uint32_t);
jerry_value_t jerry_set_property (const jerry_value_t, const jerry_value_t, const jerry_value_t);
jerry_value_t jerry_set_property_by_index (const jerry_value_t, uint32_t, const jerry_value_t);

void jerry_init_property_descriptor_fields (jerry_property_descriptor_t *);
jerry_value_t jerry_define_own_property (const jerry_value_t,
                                         const jerry_value_t,
                                         const jerry_property_descriptor_t *);

bool jerry_get_own_property_descriptor (const jerry_value_t,
                                        const jerry_value_t,
                                        jerry_property_descriptor_t *);
void jerry_free_property_descriptor_fields (const jerry_property_descriptor_t *);

jerry_value_t jerry_call_function (const jerry_value_t, const jerry_value_t, const jerry_value_t[], jerry_size_t);
jerry_value_t jerry_construct_object (const jerry_value_t, const jerry_value_t[], jerry_size_t);

jerry_value_t jerry_get_object_keys (const jerry_value_t);
jerry_value_t jerry_get_prototype (const jerry_value_t);
jerry_value_t jerry_set_prototype (const jerry_value_t, const jerry_value_t);

bool jerry_get_object_native_handle (const jerry_value_t, uintptr_t *);
void jerry_set_object_native_handle (const jerry_value_t, uintptr_t, jerry_object_free_callback_t);
bool jerry_foreach_object_property (const jerry_value_t, jerry_object_property_foreach_t, void *);

/**
 * Snapshot functions
 */
size_t jerry_parse_and_save_snapshot (const jerry_char_t *, size_t, bool, bool, uint8_t *, size_t);
jerry_value_t jerry_exec_snapshot (const void *, size_t, bool);

/**
 * @}
 */

#ifdef __cplusplus
}
#endif /* __cplusplus */
#endif /* !JERRY_API_H */<|MERGE_RESOLUTION|>--- conflicted
+++ resolved
@@ -47,23 +47,14 @@
  */
 enum
 {
-<<<<<<< HEAD
-  JERRY_INIT_EMPTY              = (0u),      /**< empty flag set */
-  JERRY_INIT_ENABLE_LOG         = (1u << 0), /**< enable logging */
-  JERRY_INIT_SHOW_OPCODES       = (1u << 1), /**< dump byte-code to stdout after parse */
-  JERRY_INIT_MEM_STATS          = (1u << 2), /**< dump memory statistics */
-  JERRY_INIT_MEM_STATS_SEPARATE = (1u << 3), /**< dump memory statistics and reset peak values after parse */
-};
-
-typedef int jerry_init_flag_t;
-=======
   JERRY_INIT_EMPTY               = (0u),      /**< empty flag set */
   JERRY_INIT_SHOW_OPCODES        = (1u << 0), /**< dump byte-code to log after parse */
   JERRY_INIT_SHOW_REGEXP_OPCODES = (1u << 1), /**< dump regexp byte-code to log after compilation */
   JERRY_INIT_MEM_STATS           = (1u << 2), /**< dump memory statistics */
   JERRY_INIT_MEM_STATS_SEPARATE  = (1u << 3), /**< dump memory statistics and reset peak values after parse */
-} jerry_init_flag_t;
->>>>>>> 05cfa06e
+};
+
+typedef int jerry_init_flag_t;
 
 /**
  * Jerry API Error object types
