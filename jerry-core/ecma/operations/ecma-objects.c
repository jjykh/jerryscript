/* Copyright 2014-2016 Samsung Electronics Co., Ltd.
 *
 * Licensed under the Apache License, Version 2.0 (the "License");
 * you may not use this file except in compliance with the License.
 * You may obtain a copy of the License at
 *
 *     http://www.apache.org/licenses/LICENSE-2.0
 *
 * Unless required by applicable law or agreed to in writing, software
 * distributed under the License is distributed on an "AS IS" BASIS
 * WITHOUT WARRANTIES OR CONDITIONS OF ANY KIND, either express or implied.
 * See the License for the specific language governing permissions and
 * limitations under the License.
 */

#include "ecma-array-object.h"
#include "ecma-builtins.h"
#include "ecma-exceptions.h"
#include "ecma-globals.h"
#include "ecma-function-object.h"
#include "ecma-lcache.h"
#include "ecma-string-object.h"
#include "ecma-objects-arguments.h"
#include "ecma-objects-general.h"
#include "ecma-objects.h"

/** \addtogroup ecma ECMA
 * @{
 *
 * \addtogroup ecmaobjectsinternalops ECMA objects' operations
 * @{
 */

/**
 * Hash bitmap size for ecma objects
 */
#define ECMA_OBJECT_HASH_BITMAP_SIZE 256

/**
 * Assert that specified object type value is valid
 *
 * @param object's implementation-defined type
 */
#ifndef JERRY_NDEBUG
#define JERRY_ASSERT_OBJECT_TYPE_IS_VALID(type) \
  JERRY_ASSERT (type == ECMA_OBJECT_TYPE_GENERAL \
                || type == ECMA_OBJECT_TYPE_FUNCTION \
                || type == ECMA_OBJECT_TYPE_EXTERNAL_FUNCTION \
                || type == ECMA_OBJECT_TYPE_ARRAY \
                || type == ECMA_OBJECT_TYPE_STRING \
                || type == ECMA_OBJECT_TYPE_BOUND_FUNCTION \
                || type == ECMA_OBJECT_TYPE_ARGUMENTS);
#else /* JERRY_NDEBUG */
#define JERRY_ASSERT_OBJECT_TYPE_IS_VALID(type)
#endif /* !JERRY_NDEBUG */

/**
 * [[Get]] ecma object's operation
 *
 * See also:
 *          ECMA-262 v5, 8.6.2; ECMA-262 v5, Table 8
 *
 * @return ecma value
 *         Returned value must be freed with ecma_free_value
 */
ecma_value_t
ecma_op_object_get (ecma_object_t *obj_p, /**< the object */
                    ecma_string_t *property_name_p) /**< property name */
{
  JERRY_ASSERT (obj_p != NULL
                && !ecma_is_lexical_environment (obj_p));
  JERRY_ASSERT (property_name_p != NULL);

  const ecma_object_type_t type = ecma_get_object_type (obj_p);

  switch (type)
  {
    case ECMA_OBJECT_TYPE_GENERAL:
    case ECMA_OBJECT_TYPE_FUNCTION:
    case ECMA_OBJECT_TYPE_EXTERNAL_FUNCTION:
    case ECMA_OBJECT_TYPE_ARRAY:
    case ECMA_OBJECT_TYPE_STRING:
    case ECMA_OBJECT_TYPE_BOUND_FUNCTION:
    {
      return ecma_op_general_object_get (obj_p, property_name_p);
    }

    case ECMA_OBJECT_TYPE_ARGUMENTS:
    {
      return ecma_op_arguments_object_get (obj_p, property_name_p);
    }
    default:
    {
      JERRY_ASSERT (false);

      return ecma_make_simple_value (ECMA_SIMPLE_VALUE_EMPTY);
    }
  }
} /* ecma_op_object_get */

/**
 * Long path for ecma_op_object_get_own_property
 *
 * @return pointer to a property - if it exists,
 *         NULL (i.e. ecma-undefined) - otherwise.
 */
static ecma_property_t * __attr_noinline___
ecma_op_object_get_own_property_longpath (ecma_object_t *obj_p, /**< the object */
                                          ecma_string_t *property_name_p) /**< property name */
{
  const ecma_object_type_t type = ecma_get_object_type (obj_p);
  const bool is_builtin = ecma_get_object_is_builtin (obj_p);

  ecma_property_t *prop_p = NULL;

  switch (type)
  {
    case ECMA_OBJECT_TYPE_GENERAL:
    case ECMA_OBJECT_TYPE_EXTERNAL_FUNCTION:
    case ECMA_OBJECT_TYPE_ARRAY:
    case ECMA_OBJECT_TYPE_BOUND_FUNCTION:
    {
      prop_p = ecma_op_general_object_get_own_property (obj_p, property_name_p);

      break;
    }

    case ECMA_OBJECT_TYPE_FUNCTION:
    {
      prop_p = ecma_op_function_object_get_own_property (obj_p, property_name_p);

      break;
    }

    case ECMA_OBJECT_TYPE_STRING:
    {
      prop_p = ecma_op_string_object_get_own_property (obj_p, property_name_p);

      break;
    }

    case ECMA_OBJECT_TYPE_ARGUMENTS:
    {
      prop_p = ecma_op_arguments_object_get_own_property (obj_p, property_name_p);

      break;
    }

    default:
    {
      JERRY_UNREACHABLE ();
      break;
    }
  }

  if (unlikely (prop_p == NULL))
  {
    if (is_builtin)
    {
      prop_p = ecma_builtin_try_to_instantiate_property (obj_p, property_name_p);
    }
  }

  return prop_p;
} /* ecma_op_object_get_own_property_longpath */

/**
 * [[GetOwnProperty]] ecma object's operation
 *
 * See also:
 *          ECMA-262 v5, 8.6.2; ECMA-262 v5, Table 8
 *
 * @return pointer to a property - if it exists,
 *         NULL (i.e. ecma-undefined) - otherwise.
 */
ecma_property_t *
ecma_op_object_get_own_property (ecma_object_t *obj_p, /**< the object */
                                 ecma_string_t *property_name_p) /**< property name */
{
  JERRY_ASSERT (obj_p != NULL
                && !ecma_is_lexical_environment (obj_p));
  JERRY_ASSERT (property_name_p != NULL);

  ecma_property_t *prop_p = ecma_lcache_lookup (obj_p, property_name_p);

  if (likely (prop_p != NULL))
  {
    return prop_p;
  }
  else
  {
    return ecma_op_object_get_own_property_longpath (obj_p, property_name_p);
  }
} /* ecma_op_object_get_own_property */

/**
 * [[GetProperty]] ecma object's operation
 *
 * See also:
 *          ECMA-262 v5, 8.6.2; ECMA-262 v5, Table 8
 *
 * @return pointer to a property - if it exists,
 *         NULL (i.e. ecma-undefined) - otherwise.
 */
ecma_property_t *
ecma_op_object_get_property (ecma_object_t *obj_p, /**< the object */
                             ecma_string_t *property_name_p) /**< property name */
{
  JERRY_ASSERT (obj_p != NULL
                && !ecma_is_lexical_environment (obj_p));
  JERRY_ASSERT (property_name_p != NULL);

  JERRY_ASSERT_OBJECT_TYPE_IS_VALID (ecma_get_object_type (obj_p));

  /*
   * typedef ecma_property_t * (*get_property_ptr_t) (ecma_object_t *, ecma_string_t *);
   * static const get_property_ptr_t get_property [ECMA_OBJECT_TYPE__COUNT] =
   * {
   *   [ECMA_OBJECT_TYPE_GENERAL]           = &ecma_op_general_object_get_property,
   *   [ECMA_OBJECT_TYPE_FUNCTION]          = &ecma_op_general_object_get_property,
   *   [ECMA_OBJECT_TYPE_EXTERNAL_FUNCTION] = &ecma_op_general_object_get_property,
   *   [ECMA_OBJECT_TYPE_ARRAY]             = &ecma_op_general_object_get_property,
   *   [ECMA_OBJECT_TYPE_STRING]            = &ecma_op_general_object_get_property,
   *   [ECMA_OBJECT_TYPE_BOUND_FUNCTION]    = &ecma_op_general_object_get_property,
   *   [ECMA_OBJECT_TYPE_ARGUMENTS]         = &ecma_op_general_object_get_property
   * };
   *
   * return get_property[type] (obj_p, property_name_p);
   */

  return ecma_op_general_object_get_property (obj_p, property_name_p);
} /* ecma_op_object_get_property */

/**
 * [[Put]] ecma object's operation
 *
 * See also:
 *          ECMA-262 v5, 8.6.2; ECMA-262 v5, Table 8
 *
 * @return ecma value
 *         Returned value must be freed with ecma_free_value
 */
ecma_value_t
ecma_op_object_put (ecma_object_t *obj_p, /**< the object */
                    ecma_string_t *property_name_p, /**< property name */
                    ecma_value_t value, /**< ecma value */
                    bool is_throw) /**< flag that controls failure handling */
{
  JERRY_ASSERT (obj_p != NULL
                && !ecma_is_lexical_environment (obj_p));
  JERRY_ASSERT (property_name_p != NULL);

  JERRY_ASSERT_OBJECT_TYPE_IS_VALID (ecma_get_object_type (obj_p));

  /*
   * typedef ecma_property_t * (*put_ptr_t) (ecma_object_t *, ecma_string_t *);
   * static const put_ptr_t put [ECMA_OBJECT_TYPE__COUNT] =
   * {
   *   [ECMA_OBJECT_TYPE_GENERAL]           = &ecma_op_general_object_put,
   *   [ECMA_OBJECT_TYPE_FUNCTION]          = &ecma_op_general_object_put,
   *   [ECMA_OBJECT_TYPE_EXTERNAL_FUNCTION] = &ecma_op_general_object_put,
   *   [ECMA_OBJECT_TYPE_ARRAY]             = &ecma_op_general_object_put,
   *   [ECMA_OBJECT_TYPE_STRING]            = &ecma_op_general_object_put,
   *   [ECMA_OBJECT_TYPE_BOUND_FUNCTION]    = &ecma_op_general_object_put,
   *   [ECMA_OBJECT_TYPE_ARGUMENTS]         = &ecma_op_general_object_put
   * };
   *
   * return put[type] (obj_p, property_name_p);
   */

  return ecma_op_general_object_put (obj_p, property_name_p, value, is_throw);
} /* ecma_op_object_put */

/**
 * [[Delete]] ecma object's operation
 *
 * See also:
 *          ECMA-262 v5, 8.6.2; ECMA-262 v5, Table 8
 *
 * @return ecma value
 *         Returned value must be freed with ecma_free_value
 */
ecma_value_t
ecma_op_object_delete (ecma_object_t *obj_p, /**< the object */
                       ecma_string_t *property_name_p, /**< property name */
                       bool is_throw) /**< flag that controls failure handling */
{
  JERRY_ASSERT (obj_p != NULL
                && !ecma_is_lexical_environment (obj_p));
  JERRY_ASSERT (property_name_p != NULL);

  const ecma_object_type_t type = ecma_get_object_type (obj_p);

  switch (type)
  {
    case ECMA_OBJECT_TYPE_GENERAL:
    case ECMA_OBJECT_TYPE_FUNCTION:
    case ECMA_OBJECT_TYPE_EXTERNAL_FUNCTION:
    case ECMA_OBJECT_TYPE_ARRAY:
    case ECMA_OBJECT_TYPE_STRING:
    case ECMA_OBJECT_TYPE_BOUND_FUNCTION:
    {
      return ecma_op_general_object_delete (obj_p,
                                            property_name_p,
                                            is_throw);
    }

    case ECMA_OBJECT_TYPE_ARGUMENTS:
    {
      return ecma_op_arguments_object_delete (obj_p,
                                              property_name_p,
                                              is_throw);
    }
    default:
    {
      JERRY_ASSERT (false);

      return ecma_make_simple_value (ECMA_SIMPLE_VALUE_EMPTY);
    }
  }
} /* ecma_op_object_delete */

/**
 * [[DefaultValue]] ecma object's operation
 *
 * See also:
 *          ECMA-262 v5, 8.6.2; ECMA-262 v5, Table 8
 *
 * @return ecma value
 *         Returned value must be freed with ecma_free_value
 */
ecma_value_t
ecma_op_object_default_value (ecma_object_t *obj_p, /**< the object */
                              ecma_preferred_type_hint_t hint) /**< hint on preferred result type */
{
  JERRY_ASSERT (obj_p != NULL
                && !ecma_is_lexical_environment (obj_p));

  JERRY_ASSERT_OBJECT_TYPE_IS_VALID (ecma_get_object_type (obj_p));

  /*
   * typedef ecma_property_t * (*default_value_ptr_t) (ecma_object_t *, ecma_string_t *);
   * static const default_value_ptr_t default_value [ECMA_OBJECT_TYPE__COUNT] =
   * {
   *   [ECMA_OBJECT_TYPE_GENERAL]           = &ecma_op_general_object_default_value,
   *   [ECMA_OBJECT_TYPE_FUNCTION]          = &ecma_op_general_object_default_value,
   *   [ECMA_OBJECT_TYPE_EXTERNAL_FUNCTION] = &ecma_op_general_object_default_value,
   *   [ECMA_OBJECT_TYPE_ARRAY]             = &ecma_op_general_object_default_value,
   *   [ECMA_OBJECT_TYPE_STRING]            = &ecma_op_general_object_default_value,
   *   [ECMA_OBJECT_TYPE_BOUND_FUNCTION]    = &ecma_op_general_object_default_value,
   *   [ECMA_OBJECT_TYPE_ARGUMENTS]         = &ecma_op_general_object_default_value
   * };
   *
   * return default_value[type] (obj_p, property_name_p);
   */

  return ecma_op_general_object_default_value (obj_p, hint);
} /* ecma_op_object_default_value */

/**
 * [[DefineOwnProperty]] ecma object's operation
 *
 * See also:
 *          ECMA-262 v5, 8.6.2; ECMA-262 v5, Table 8
 *
 * @return ecma value
 *         Returned value must be freed with ecma_free_value
 */
ecma_value_t
ecma_op_object_define_own_property (ecma_object_t *obj_p, /**< the object */
                                    ecma_string_t *property_name_p, /**< property name */
                                    const ecma_property_descriptor_t *property_desc_p, /**< property
                                                                                        *   descriptor */
                                    bool is_throw) /**< flag that controls failure handling */
{
  JERRY_ASSERT (obj_p != NULL
                && !ecma_is_lexical_environment (obj_p));
  JERRY_ASSERT (property_name_p != NULL);

  const ecma_object_type_t type = ecma_get_object_type (obj_p);

  switch (type)
  {
    case ECMA_OBJECT_TYPE_GENERAL:
    case ECMA_OBJECT_TYPE_FUNCTION:
    case ECMA_OBJECT_TYPE_EXTERNAL_FUNCTION:
    case ECMA_OBJECT_TYPE_STRING:
    case ECMA_OBJECT_TYPE_BOUND_FUNCTION:
    {
      return ecma_op_general_object_define_own_property (obj_p,
                                                         property_name_p,
                                                         property_desc_p,
                                                         is_throw);
    }

    case ECMA_OBJECT_TYPE_ARRAY:
    {
      return ecma_op_array_object_define_own_property (obj_p,
                                                       property_name_p,
                                                       property_desc_p,
                                                       is_throw);
    }

    case ECMA_OBJECT_TYPE_ARGUMENTS:
    {
      return ecma_op_arguments_object_define_own_property (obj_p,
                                                           property_name_p,
                                                           property_desc_p,
                                                           is_throw);
    }
    default:
    {
      JERRY_ASSERT (false);

      return ecma_make_simple_value (ECMA_SIMPLE_VALUE_EMPTY);
    }
  }
} /* ecma_op_object_define_own_property */

/**
 * [[HasInstance]] ecma object's operation
 *
 * See also:
 *          ECMA-262 v5, 8.6.2; ECMA-262 v5, Table 9
 */
ecma_value_t
ecma_op_object_has_instance (ecma_object_t *obj_p, /**< the object */
                             ecma_value_t value) /**< argument 'V' */
{
  JERRY_ASSERT (obj_p != NULL
                && !ecma_is_lexical_environment (obj_p));

  const ecma_object_type_t type = ecma_get_object_type (obj_p);

  switch (type)
  {
    case ECMA_OBJECT_TYPE_GENERAL:
    case ECMA_OBJECT_TYPE_ARRAY:
    case ECMA_OBJECT_TYPE_STRING:
    case ECMA_OBJECT_TYPE_ARGUMENTS:
    {
      return ecma_raise_type_error (ECMA_ERR_MSG (""));
    }

    case ECMA_OBJECT_TYPE_FUNCTION:
    case ECMA_OBJECT_TYPE_EXTERNAL_FUNCTION:
    case ECMA_OBJECT_TYPE_BOUND_FUNCTION:
    {
      return ecma_op_function_has_instance (obj_p, value);
    }

    default:
    {
      JERRY_UNREACHABLE ();
      break;
    }
  }
} /* ecma_op_object_has_instance */

/**
 * Object's isPrototypeOf operation
 *
 * See also:
 *          ECMA-262 v5, 15.2.4.6; 3
 *
 * @return true if the target object is prototype of the base object
 *         false if the target object is not prototype of the base object
 */
bool
ecma_op_object_is_prototype_of (ecma_object_t *base_p, /**< base object */
                                ecma_object_t *target_p) /**< target object */
{
  do
  {
    target_p = ecma_get_object_prototype (target_p);
    if (target_p == NULL)
    {
      return false;
    }
    else if (target_p == base_p)
    {
      return true;
    }
  } while (true);
} /* ecma_op_object_is_prototype_of */

/**
 * Get collection of property names
 *
 * Order of names in the collection:
 *  - integer indices in ascending order
 *  - other indices in creation order (for built-ins: the order of the properties are listed in specification).
 *
 * Note:
 *      Implementation of the routine assumes that new properties are appended to beginning of corresponding object's
 *      property list, and the list is not reordered (in other words, properties are stored in order that is reversed
 *      to the properties' addition order).
 *
 * @return collection of strings - property names
 */
ecma_collection_header_t *
ecma_op_object_get_property_names (ecma_object_t *obj_p, /**< object */
                                   bool is_array_indices_only, /**< true - exclude properties with names
                                                                *          that are not indices */
                                   bool is_enumerable_only, /**< true - exclude non-enumerable properties */
                                   bool is_with_prototype_chain) /**< true - list properties from prototype chain,
                                                                  *   false - list only own properties */
{
  JERRY_ASSERT (obj_p != NULL
                && !ecma_is_lexical_environment (obj_p));

  ecma_collection_header_t *ret_p = ecma_new_strings_collection (NULL, 0);
  ecma_collection_header_t *skipped_non_enumerable_p = ecma_new_strings_collection (NULL, 0);

  const ecma_object_type_t type = ecma_get_object_type (obj_p);
  const bool obj_is_builtin = ecma_get_object_is_builtin (obj_p);

<<<<<<< HEAD
  #define bitmap_row_size (sizeof (uint32_t) * JERRY_BITSINBYTE)
  uint32_t names_hashes_bitmap[(1u << LIT_STRING_HASH_BITS) / bitmap_row_size];
=======
  const size_t bitmap_row_size = sizeof (uint32_t) * JERRY_BITSINBYTE;
  uint32_t names_hashes_bitmap[ECMA_OBJECT_HASH_BITMAP_SIZE / bitmap_row_size];
>>>>>>> cdf109df

  memset (names_hashes_bitmap, 0, sizeof (names_hashes_bitmap));

  for (ecma_object_t *prototype_chain_iter_p = obj_p;
       prototype_chain_iter_p != NULL;
       prototype_chain_iter_p = is_with_prototype_chain ? ecma_get_object_prototype (prototype_chain_iter_p)
                                                        : NULL)
  {
    ecma_length_t string_named_properties_count = 0;
    ecma_length_t array_index_named_properties_count = 0;

    ecma_collection_header_t *prop_names_p = ecma_new_strings_collection (NULL, 0);

    if (obj_is_builtin)
    {
      ecma_builtin_list_lazy_property_names (obj_p,
                                             is_enumerable_only,
                                             prop_names_p,
                                             skipped_non_enumerable_p);
    }
    else
    {
      switch (type)
      {
        case ECMA_OBJECT_TYPE_FUNCTION:
        {
          ecma_op_function_list_lazy_property_names (is_enumerable_only,
                                                     prop_names_p,
                                                     skipped_non_enumerable_p);
          break;
        }

        case ECMA_OBJECT_TYPE_STRING:
        {
          ecma_op_string_list_lazy_property_names (obj_p,
                                                   is_enumerable_only,
                                                   prop_names_p,
                                                   skipped_non_enumerable_p);
          break;
        }

        case ECMA_OBJECT_TYPE_GENERAL:
        case ECMA_OBJECT_TYPE_EXTERNAL_FUNCTION:
        case ECMA_OBJECT_TYPE_ARRAY:
        case ECMA_OBJECT_TYPE_BOUND_FUNCTION:
        case ECMA_OBJECT_TYPE_ARGUMENTS:
        {
          break;
        }
        default:
        {
          JERRY_UNREACHABLE ();
          break;
        }
      }
    }

    ecma_collection_iterator_t iter;
    ecma_collection_iterator_init (&iter, prop_names_p);

    uint32_t own_names_hashes_bitmap[ECMA_OBJECT_HASH_BITMAP_SIZE / bitmap_row_size];
    memset (own_names_hashes_bitmap, 0, sizeof (own_names_hashes_bitmap));

    while (ecma_collection_iterator_next (&iter))
    {
      ecma_string_t *name_p = ecma_get_string_from_value (*iter.current_value_p);

      uint8_t hash = (uint8_t) name_p->hash;
      uint32_t bitmap_row = (uint32_t) (hash / bitmap_row_size);
      uint32_t bitmap_column = (uint32_t) (hash % bitmap_row_size);

      if ((own_names_hashes_bitmap[bitmap_row] & (1u << bitmap_column)) == 0)
      {
        own_names_hashes_bitmap[bitmap_row] |= (1u << bitmap_column);
      }
    }

    ecma_property_header_t *prop_iter_p = ecma_get_property_list (prototype_chain_iter_p);

    if (prop_iter_p != NULL
        && ECMA_PROPERTY_GET_TYPE (prop_iter_p->types + 0) == ECMA_PROPERTY_TYPE_HASHMAP)
    {
      prop_iter_p = ECMA_GET_POINTER (ecma_property_header_t,
                                      prop_iter_p->next_property_cp);
    }

    while (prop_iter_p != NULL)
    {
      JERRY_ASSERT (ECMA_PROPERTY_IS_PROPERTY_PAIR (prop_iter_p));

      for (int i = 0; i < ECMA_PROPERTY_PAIR_ITEM_COUNT; i++)
      {
        ecma_property_t *property_p = prop_iter_p->types + i;

        if (ECMA_PROPERTY_GET_TYPE (property_p) == ECMA_PROPERTY_TYPE_NAMEDDATA
            || ECMA_PROPERTY_GET_TYPE (property_p) == ECMA_PROPERTY_TYPE_NAMEDACCESSOR)
        {
          ecma_property_pair_t *prop_pair_p = (ecma_property_pair_t *) prop_iter_p;
          ecma_string_t *name_p = ECMA_GET_NON_NULL_POINTER (ecma_string_t, prop_pair_p->names_cp[i]);

          if (!(is_enumerable_only && !ecma_is_property_enumerable (property_p)))
          {
            uint8_t hash = (uint8_t) name_p->hash;
            uint32_t bitmap_row = (uint32_t) (hash / bitmap_row_size);
            uint32_t bitmap_column = (uint32_t) (hash % bitmap_row_size);

            bool is_add = true;

            if ((own_names_hashes_bitmap[bitmap_row] & (1u << bitmap_column)) != 0)
            {
              ecma_collection_iterator_init (&iter, prop_names_p);

              while (ecma_collection_iterator_next (&iter))
              {
                ecma_string_t *name2_p = ecma_get_string_from_value (*iter.current_value_p);

                if (ecma_compare_ecma_strings (name_p, name2_p))
                {
                  is_add = false;
                  break;
                }
              }
            }

            if (is_add)
            {
              own_names_hashes_bitmap[bitmap_row] |= (1u << bitmap_column);

              ecma_append_to_values_collection (prop_names_p,
                                                ecma_make_string_value (name_p),
                                                true);
            }
          }
          else
          {
            JERRY_ASSERT (is_enumerable_only && !ecma_is_property_enumerable (property_p));

            ecma_append_to_values_collection (skipped_non_enumerable_p,
                                              ecma_make_string_value (name_p),
                                              true);

            uint8_t hash = (uint8_t) name_p->hash;
            uint32_t bitmap_row = (uint32_t) (hash / bitmap_row_size);
            uint32_t bitmap_column = (uint32_t) (hash % bitmap_row_size);

            if ((names_hashes_bitmap[bitmap_row] & (1u << bitmap_column)) == 0)
            {
              names_hashes_bitmap[bitmap_row] |= (1u << bitmap_column);
            }
          }
        }
      }

      prop_iter_p = ECMA_GET_POINTER (ecma_property_header_t,
                                      prop_iter_p->next_property_cp);
    }

    ecma_collection_iterator_init (&iter, prop_names_p);
    while (ecma_collection_iterator_next (&iter))
    {
      ecma_string_t *name_p = ecma_get_string_from_value (*iter.current_value_p);

      uint32_t index;

      if (ecma_string_get_array_index (name_p, &index))
      {
        /* name_p is a valid array index */
        array_index_named_properties_count++;
      }
      else if (!is_array_indices_only)
      {
        string_named_properties_count++;
      }
    }

    /* Second pass: collecting properties names into arrays */
    JMEM_DEFINE_LOCAL_ARRAY (names_p,
                             array_index_named_properties_count + string_named_properties_count,
                             ecma_string_t *);
    JMEM_DEFINE_LOCAL_ARRAY (array_index_names_p, array_index_named_properties_count, uint32_t);

    uint32_t name_pos = array_index_named_properties_count + string_named_properties_count;
    uint32_t array_index_name_pos = 0;

    ecma_collection_iterator_init (&iter, prop_names_p);
    while (ecma_collection_iterator_next (&iter))
    {
      ecma_string_t *name_p = ecma_get_string_from_value (*iter.current_value_p);

      uint32_t index;

      if (ecma_string_get_array_index (name_p, &index))
      {
        JERRY_ASSERT (array_index_name_pos < array_index_named_properties_count);

        uint32_t insertion_pos = 0;
        while (insertion_pos < array_index_name_pos
               && index < array_index_names_p[insertion_pos])
        {
          insertion_pos++;
        }

        if (insertion_pos == array_index_name_pos)
        {
          array_index_names_p[array_index_name_pos++] = index;
        }
        else
        {
          JERRY_ASSERT (insertion_pos < array_index_name_pos);
          JERRY_ASSERT (index >= array_index_names_p[insertion_pos]);

          uint32_t move_pos = array_index_name_pos++;

          while (move_pos > insertion_pos)
          {
            array_index_names_p[move_pos] = array_index_names_p[move_pos - 1u];

            move_pos--;
          }

          array_index_names_p[insertion_pos] = index;
        }
      }
      else if (!is_array_indices_only)
      {
        /*
         * Filling from end to begin, as list of object's properties is sorted
         * in order that is reverse to properties creation order
         */

        JERRY_ASSERT (name_pos > 0
                      && name_pos <= array_index_named_properties_count + string_named_properties_count);
        ecma_ref_ecma_string (name_p);
        names_p[--name_pos] = name_p;
      }
    }

    for (uint32_t i = 0; i < array_index_named_properties_count; i++)
    {
      JERRY_ASSERT (name_pos > 0
                    && name_pos <= array_index_named_properties_count + string_named_properties_count);
      names_p[--name_pos] = ecma_new_ecma_string_from_uint32 (array_index_names_p[i]);
    }

    JERRY_ASSERT (name_pos == 0);

    JMEM_FINALIZE_LOCAL_ARRAY (array_index_names_p);

    ecma_free_values_collection (prop_names_p, true);

    /* Third pass:
     *   embedding own property names of current object of prototype chain to aggregate property names collection */
    for (uint32_t i = 0;
         i < array_index_named_properties_count + string_named_properties_count;
         i++)
    {
      bool is_append;

      ecma_string_t *name_p = names_p[i];

      uint8_t hash = (uint8_t) name_p->hash;
      uint32_t bitmap_row = (uint32_t) (hash / bitmap_row_size);
      uint32_t bitmap_column = (uint32_t) (hash % bitmap_row_size);

      if ((names_hashes_bitmap[bitmap_row] & (1u << bitmap_column)) == 0)
      {
        /* no name with the hash is in constructed collection */
        is_append = true;

        names_hashes_bitmap[bitmap_row] |= (1u << bitmap_column);
      }
      else
      {
        /* name with same hash already occured */
        bool is_equal_found = false;

        ecma_collection_iterator_t iter;
        ecma_collection_iterator_init (&iter, ret_p);

        while (ecma_collection_iterator_next (&iter))
        {
          ecma_string_t *iter_name_p = ecma_get_string_from_value (*iter.current_value_p);

          if (ecma_compare_ecma_strings (name_p, iter_name_p))
          {
            is_equal_found = true;
          }
        }

        ecma_collection_iterator_init (&iter, skipped_non_enumerable_p);
        while (ecma_collection_iterator_next (&iter))
        {
          ecma_string_t *iter_name_p = ecma_get_string_from_value (*iter.current_value_p);

          if (ecma_compare_ecma_strings (name_p, iter_name_p))
          {
            is_equal_found = true;
          }
        }

        is_append = !is_equal_found;
      }

      if (is_append)
      {
        JERRY_ASSERT ((names_hashes_bitmap[bitmap_row] & (1u << bitmap_column)) != 0);

        ecma_append_to_values_collection (ret_p, ecma_make_string_value (names_p[i]), true);
      }

      ecma_deref_ecma_string (name_p);
    }

    JMEM_FINALIZE_LOCAL_ARRAY (names_p);
  }

  ecma_free_values_collection (skipped_non_enumerable_p, true);

  return ret_p;
} /* ecma_op_object_get_property_names */

/**
 * Get [[Class]] string of specified object
 *
 * @return class name magic string
 */
lit_magic_string_id_t
ecma_object_get_class_name (ecma_object_t *obj_p) /**< object */
{
  ecma_object_type_t type = ecma_get_object_type (obj_p);

  switch (type)
  {
    case ECMA_OBJECT_TYPE_ARRAY:
    {
      return LIT_MAGIC_STRING_ARRAY_UL;
    }
    case ECMA_OBJECT_TYPE_STRING:
    {
      return LIT_MAGIC_STRING_STRING_UL;
    }
    case ECMA_OBJECT_TYPE_ARGUMENTS:
    {
      return LIT_MAGIC_STRING_ARGUMENTS_UL;
    }
    case ECMA_OBJECT_TYPE_FUNCTION:
    case ECMA_OBJECT_TYPE_EXTERNAL_FUNCTION:
    case ECMA_OBJECT_TYPE_BOUND_FUNCTION:
    {
      return LIT_MAGIC_STRING_FUNCTION_UL;
    }
    default:
    {
      JERRY_ASSERT (type == ECMA_OBJECT_TYPE_GENERAL);

      if (ecma_get_object_is_builtin (obj_p))
      {
        ecma_extended_object_t *ext_obj_p = (ecma_extended_object_t *) obj_p;

        switch (ext_obj_p->u.built_in.id)
        {
          case ECMA_BUILTIN_ID_OBJECT_PROTOTYPE:
          {
            return LIT_MAGIC_STRING_OBJECT_UL;
          }
#ifndef CONFIG_ECMA_COMPACT_PROFILE_DISABLE_STRING_BUILTIN
          case ECMA_BUILTIN_ID_STRING_PROTOTYPE:
          {
            return LIT_MAGIC_STRING_STRING_UL;
          }
#endif /* !CONFIG_ECMA_COMPACT_PROFILE_DISABLE_STRING_BUILTIN */
#ifndef CONFIG_ECMA_COMPACT_PROFILE_DISABLE_BOOLEAN_BUILTIN
          case ECMA_BUILTIN_ID_BOOLEAN_PROTOTYPE:
          {
            return LIT_MAGIC_STRING_BOOLEAN_UL;
          }
#endif /* !CONFIG_ECMA_COMPACT_PROFILE_DISABLE_BOOLEAN_BUILTIN */
#ifndef CONFIG_ECMA_COMPACT_PROFILE_DISABLE_NUMBER_BUILTIN
          case ECMA_BUILTIN_ID_NUMBER_PROTOTYPE:
          {
            return LIT_MAGIC_STRING_NUMBER_UL;
          }
#endif /* !CONFIG_ECMA_COMPACT_PROFILE_DISABLE_NUMBER_BUILTIN */
#ifndef CONFIG_ECMA_COMPACT_PROFILE_DISABLE_MATH_BUILTIN
          case ECMA_BUILTIN_ID_MATH:
          {
            return LIT_MAGIC_STRING_MATH_UL;
          }
#endif /* !CONFIG_ECMA_COMPACT_PROFILE_DISABLE_MATH_BUILTIN */
#ifndef CONFIG_ECMA_COMPACT_PROFILE_DISABLE_JSON_BUILTIN
          case ECMA_BUILTIN_ID_JSON:
          {
            return LIT_MAGIC_STRING_JSON_U;
          }
#endif /* !CONFIG_ECMA_COMPACT_PROFILE_DISABLE_JSON_BUILTIN */
#ifndef CONFIG_ECMA_COMPACT_PROFILE_DISABLE_ERROR_BUILTINS
          case ECMA_BUILTIN_ID_ERROR_PROTOTYPE:
          case ECMA_BUILTIN_ID_EVAL_ERROR_PROTOTYPE:
          case ECMA_BUILTIN_ID_RANGE_ERROR_PROTOTYPE:
          case ECMA_BUILTIN_ID_REFERENCE_ERROR_PROTOTYPE:
          case ECMA_BUILTIN_ID_SYNTAX_ERROR_PROTOTYPE:
          case ECMA_BUILTIN_ID_TYPE_ERROR_PROTOTYPE:
          case ECMA_BUILTIN_ID_URI_ERROR_PROTOTYPE:
          {
            return LIT_MAGIC_STRING_ERROR_UL;
          }
#endif /* !CONFIG_ECMA_COMPACT_PROFILE_DISABLE_ERROR_BUILTINS */
#ifndef CONFIG_ECMA_COMPACT_PROFILE_DISABLE_DATE_BUILTIN
          case ECMA_BUILTIN_ID_DATE_PROTOTYPE:
          {
            return LIT_MAGIC_STRING_DATE_UL;
          }
#endif /* !CONFIG_ECMA_COMPACT_PROFILE_DISABLE_DATE_BUILTIN */
#ifndef CONFIG_ECMA_COMPACT_PROFILE_DISABLE_REGEXP_BUILTIN
          case ECMA_BUILTIN_ID_REGEXP_PROTOTYPE:
          {
            return LIT_MAGIC_STRING_REGEXP_UL;
          }
#endif /* !CONFIG_ECMA_COMPACT_PROFILE_DISABLE_REGEXP_BUILTIN */
          default:
          {
            JERRY_ASSERT (ecma_builtin_is (obj_p, ECMA_BUILTIN_ID_GLOBAL));

            return LIT_MAGIC_STRING_OBJECT_UL;
          }
        }
      }
      else
      {
        ecma_property_t *class_name_prop_p = ecma_find_internal_property (obj_p,
                                                                          ECMA_INTERNAL_PROPERTY_CLASS);

        if (class_name_prop_p == NULL)
        {
          return LIT_MAGIC_STRING_OBJECT_UL;
        }
        else
        {
          return ECMA_PROPERTY_VALUE_PTR (class_name_prop_p)->value;
        }
      }
    }
  }
} /* ecma_object_get_class_name */

/**
 * @}
 * @}
 */<|MERGE_RESOLUTION|>--- conflicted
+++ resolved
@@ -515,13 +515,8 @@
   const ecma_object_type_t type = ecma_get_object_type (obj_p);
   const bool obj_is_builtin = ecma_get_object_is_builtin (obj_p);
 
-<<<<<<< HEAD
   #define bitmap_row_size (sizeof (uint32_t) * JERRY_BITSINBYTE)
-  uint32_t names_hashes_bitmap[(1u << LIT_STRING_HASH_BITS) / bitmap_row_size];
-=======
-  const size_t bitmap_row_size = sizeof (uint32_t) * JERRY_BITSINBYTE;
   uint32_t names_hashes_bitmap[ECMA_OBJECT_HASH_BITMAP_SIZE / bitmap_row_size];
->>>>>>> cdf109df
 
   memset (names_hashes_bitmap, 0, sizeof (names_hashes_bitmap));
 
