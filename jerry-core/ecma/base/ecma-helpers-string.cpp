--- conflicted
+++ resolved
@@ -20,7 +20,6 @@
  * @{
  */
 
-#include "bytecode-data.h"
 #include "ecma-alloc.h"
 #include "ecma-gc.h"
 #include "ecma-globals.h"
@@ -31,12 +30,8 @@
 #include "lit-char-helpers.h"
 #include "lit-literal.h"
 #include "lit-magic-strings.h"
-<<<<<<< HEAD
-
-=======
+#include "rcs-records.h"
 #include "vm.h"
-#include "rcs-records.h"
->>>>>>> 18d0d8c3
 
 /**
  * Maximum length of strings' concatenation
