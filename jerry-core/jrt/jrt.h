/* Copyright 2014-2016 Samsung Electronics Co., Ltd.
 * Copyright 2016 University of Szeged.

 * Licensed under the Apache License, Version 2.0 (the "License");
 * you may not use this file except in compliance with the License.
 * You may obtain a copy of the License at
 *
 *     http://www.apache.org/licenses/LICENSE-2.0
 *
 * Unless required by applicable law or agreed to in writing, software
 * distributed under the License is distributed on an "AS IS" BASIS
 * WITHOUT WARRANTIES OR CONDITIONS OF ANY KIND, either express or implied.
 * See the License for the specific language governing permissions and
 * limitations under the License.
 */

#ifndef JRT_H
#define JRT_H

#include <stdio.h>
#include <string.h>

#include "jerry.h"
#include "jrt-types.h"

#ifdef _MSC_VER
#define __attribute__(x)	/**/
#define __builtin_expect(e, f)	e
#endif

/**
 * Attributes
 */
#define __noreturn __attribute__((noreturn))
#define __attr_noinline___ __attribute__((noinline))
#define __attr_return_value_should_be_checked___ __attribute__((warn_unused_result))
#ifndef __attr_always_inline___
# define __attr_always_inline___ __attribute__((always_inline))
#endif /* !__attr_always_inline___ */
#ifndef __attr_const___
# define __attr_const___ __attribute__((const))
#endif /* !__attr_const___ */
#ifndef __attr_pure___
# define __attr_pure___ __attribute__((pure))
#endif /* !__attr_pure___ */

#ifndef __GNUC__
#define __extension__
#endif /* !__GNUC__ */

/**
 * Constants
 */
#define JERRY_BITSINBYTE 8

/**
 * Asserts
 *
 * Warning:
 *         Don't use JERRY_STATIC_ASSERT in headers, because
 *         __LINE__ may be the same for asserts in a header
 *         and in an implementation file.
 */
<<<<<<< HEAD
#define JERRY_STATIC_ASSERT(x, msg) static_assert(x, #msg)
=======
#define JERRY_STATIC_ASSERT_GLUE_(a, b, c) a ## b ## _ ## c
#define JERRY_STATIC_ASSERT_GLUE(a, b, c) JERRY_STATIC_ASSERT_GLUE_ (a, b, c)
#define JERRY_STATIC_ASSERT(x, msg) \
  enum { JERRY_STATIC_ASSERT_GLUE (static_assertion_failed_, __LINE__, msg) = 1 / (!!(x)) }
>>>>>>> ce905487

/**
 * Variable that must not be referenced.
 *
 * May be used for static assertion checks.
 */
extern uint32_t jerry_unreferenced_expression;

extern void __noreturn jerry_assert_fail (const char *, const char *, const char *, const uint32_t);
extern void __noreturn jerry_unreachable (const char *, const char *, const char *, const uint32_t);
extern void __noreturn jerry_unimplemented (const char *, const char *, const char *, const uint32_t);

#ifndef JERRY_NDEBUG
#define JERRY_ASSERT(x) do { if (__builtin_expect (!(x), 0)) { \
    jerry_assert_fail (#x, __FILE__, __func__, __LINE__); } } while (0)
#else /* JERRY_NDEBUG */
#define JERRY_ASSERT(x) do {} while (0)
#endif /* !JERRY_NDEBUG */

#define JERRY_UNUSED(x) ((void) (x))

#ifdef JERRY_ENABLE_LOG
#define JERRY_LOG(lvl, ...) \
  do \
  { \
    if (lvl <= jerry_debug_level && jerry_log_file) \
    { \
      jerry_port_logmsg (jerry_log_file, __VA_ARGS__); \
    } \
  } \
  while (0)

#define JERRY_DLOG(...) JERRY_LOG (1, __VA_ARGS__)
#define JERRY_DDLOG(...) JERRY_LOG (2, __VA_ARGS__)
#define JERRY_DDDLOG(...) JERRY_LOG (3, __VA_ARGS__)
#else /* !JERRY_ENABLE_LOG */
#define JERRY_DLOG(...) do {} while (0)
#define JERRY_DDLOG(...) JERRY_DLOG (__VA_ARGS__)
#define JERRY_DDDLOG(...) JERRY_DLOG (__VA_ARGS__)
#endif /* JERRY_ENABLE_LOG */

#define JERRY_ERROR_MSG(...) jerry_port_errormsg (__VA_ARGS__)
#define JERRY_WARNING_MSG(...) JERRY_ERROR_MSG (__VA_ARGS__)

/**
 * Mark for unreachable points and unimplemented cases
 */
extern void jerry_ref_unused_variables (void *, ...);

#ifndef JERRY_NDEBUG
#define JERRY_UNREACHABLE() \
  do \
  { \
    jerry_unreachable (NULL, __FILE__, __func__, __LINE__); \
  } while (0)

#define JERRY_UNIMPLEMENTED(comment) \
  do \
  { \
    jerry_unimplemented (comment, __FILE__, __func__, __LINE__); \
  } while (0)

#define JERRY_UNIMPLEMENTED_REF_UNUSED_VARS(comment, ...) \
  do \
  { \
    jerry_unimplemented (comment, __FILE__, __func__, __LINE__); \
  } while (0)
#else /* JERRY_NDEBUG */
#define JERRY_UNREACHABLE() \
  do \
  { \
    jerry_unreachable (NULL, NULL, NULL, 0); \
  } while (0)

#define JERRY_UNIMPLEMENTED(comment) \
  do \
  { \
    jerry_unimplemented (comment, NULL, NULL, 0); \
  } while (0)

#define JERRY_UNIMPLEMENTED_REF_UNUSED_VARS(comment, ...) \
  do \
  { \
    jerry_unimplemented (comment, NULL, NULL, 0); \
  } while (0)
#endif /* !JERRY_NDEBUG */

/**
 * Conditions' likeliness, unlikeliness.
 */
#define likely(x) __builtin_expect (!!(x), 1)
#define unlikely(x) __builtin_expect (!!(x) , 0)

/**
 * Exit
 */
extern void __noreturn jerry_fatal (jerry_fatal_code_t);

/**
 * sizeof, offsetof, ...
 */
#define JERRY_SIZE_OF_STRUCT_MEMBER(struct_name, member_name) sizeof (((struct_name *) NULL)->member_name)

/**
 * Alignment
 */

/**
 * Aligns @a value to @a alignment. @a must be the power of 2.
 *
 * Returns minimum positive value, that divides @a alignment and is more than or equal to @a value
 */
#define JERRY_ALIGNUP(value, alignment) (((value) + ((alignment) - 1)) & ~((alignment) - 1))

/**
 * min, max
 */
#define JERRY_MIN(v1, v2) (((v1) < (v2)) ? (v1) : (v2))
#define JERRY_MAX(v1, v2) (((v1) < (v2)) ? (v2) : (v1))


extern bool jrt_read_from_buffer_by_offset (const uint8_t *, size_t, size_t *, void *, size_t);

extern bool jrt_write_to_buffer_by_offset (uint8_t *, size_t, size_t *, const void *, size_t);

#endif /* !JRT_H */<|MERGE_RESOLUTION|>--- conflicted
+++ resolved
@@ -61,14 +61,7 @@
  *         __LINE__ may be the same for asserts in a header
  *         and in an implementation file.
  */
-<<<<<<< HEAD
 #define JERRY_STATIC_ASSERT(x, msg) static_assert(x, #msg)
-=======
-#define JERRY_STATIC_ASSERT_GLUE_(a, b, c) a ## b ## _ ## c
-#define JERRY_STATIC_ASSERT_GLUE(a, b, c) JERRY_STATIC_ASSERT_GLUE_ (a, b, c)
-#define JERRY_STATIC_ASSERT(x, msg) \
-  enum { JERRY_STATIC_ASSERT_GLUE (static_assertion_failed_, __LINE__, msg) = 1 / (!!(x)) }
->>>>>>> ce905487
 
 /**
  * Variable that must not be referenced.
