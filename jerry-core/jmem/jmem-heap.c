--- conflicted
+++ resolved
@@ -199,12 +199,8 @@
 void
 jmem_heap_init (void)
 {
-<<<<<<< HEAD
   //JERRY_STATIC_ASSERT ((uintptr_t) jmem_heap.area % JMEM_ALIGNMENT == 0,
   //                     jmem_heap_area_must_be_multiple_of_MEM_ALIGNMENT);
-=======
-  JERRY_ASSERT ((uintptr_t) jmem_heap.area % JMEM_ALIGNMENT == 0);
->>>>>>> ce905487
 
   JERRY_STATIC_ASSERT ((1u << JMEM_HEAP_OFFSET_LOG) >= JMEM_HEAP_SIZE,
                        two_pow_mem_heap_offset_should_not_be_less_than_mem_heap_size);
