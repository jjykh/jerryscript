--- conflicted
+++ resolved
@@ -145,14 +145,8 @@
 void
 jmem_heap_init (void)
 {
-<<<<<<< HEAD
-  //JERRY_STATIC_ASSERT ((uintptr_t) jmem_heap.area % JMEM_ALIGNMENT == 0,
-  //                     jmem_heap_area_must_be_multiple_of_MEM_ALIGNMENT);
-
-=======
->>>>>>> 1edc2662
-  JERRY_STATIC_ASSERT ((1u << JMEM_HEAP_OFFSET_LOG) >= JMEM_HEAP_SIZE,
-                       two_pow_mem_heap_offset_should_not_be_less_than_mem_heap_size);
+  //JERRY_STATIC_ASSERT ((1u << JMEM_HEAP_OFFSET_LOG) >= JMEM_HEAP_SIZE,
+  //                     two_pow_mem_heap_offset_should_not_be_less_than_mem_heap_size);
 
   JERRY_ASSERT ((uintptr_t) JERRY_HEAP_CONTEXT (area) % JMEM_ALIGNMENT == 0);
 
