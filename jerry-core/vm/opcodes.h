/* Copyright 2014-2015 Samsung Electronics Co., Ltd.
 *
 * Licensed under the Apache License, Version 2.0 (the "License");
 * you may not use this file except in compliance with the License.
 * You may obtain a copy of the License at
 *
 *     http://www.apache.org/licenses/LICENSE-2.0
 *
 * Unless required by applicable law or agreed to in writing, software
 * distributed under the License is distributed on an "AS IS" BASIS
 * WITHOUT WARRANTIES OR CONDITIONS OF ANY KIND, either express or implied.
 * See the License for the specific language governing permissions and
 * limitations under the License.
 */

#ifndef OPCODES_H
#define OPCODES_H

#include "ecma-globals.h"
#include "jrt.h"
#include "vm-stack.h"

/* Maximum opcodes number in bytecode.  */
#define MAX_OPCODES (256*256 - 1)

#define OP_0(action, name) \
        __##action (name, void, void, void)

#define OP_1(action, name, field1) \
        __##action (name, field1, void, void)

#define OP_2(action, name, field1, field2) \
        __##action (name, field1, field2, void)

#define OP_3(action, name, field1, field2, field3) \
        __##action (name, field1, field2, field3)

/**
 * Instruction counter / position
 */
typedef uint16_t vm_instr_counter_t;

/**
 * Opcode / argument value in an instruction ("idx")
 */
typedef uint8_t vm_idx_t;

/**
 * Description of vm_idx_t possible value ranges and special values
 */
enum : vm_idx_t
{
  VM_IDX_GENERAL_VALUE_FIRST = 0, /**< first idx value that can be used for any argument value */
  VM_IDX_GENERAL_VALUE_LAST  = 253, /**< last idx value that can be used for any argument value */

  /*
   * Special values
   */
  VM_IDX_REWRITE_GENERAL_CASE = 253, /**< intermediate value, used during byte-code generation,
                                      *   indicating that the idx would be rewritten with a value
                                      *   other than in-block literal identifier */
  VM_IDX_REWRITE_LITERAL_UID = 254, /**< intermediate value, used during byte-code generation,
                                     *   indicating that the idx would be rewritten with in-block
                                     *   literal identifier */
  VM_IDX_EMPTY = 255, /**< empty idx value, used when corresponding instruction argument is not set */

  /*
   * Literals (variable names / strings / numbers) ranges
   */
  VM_IDX_LITERAL_FIRST = VM_IDX_GENERAL_VALUE_FIRST, /**< index of first possible literals-related idx value */
  VM_IDX_LITERAL_LAST  = VM_IDX_LITERAL_FIRST + 127, /**< index of last possible literals-related idx value */

  /*
   * Registers (temp variables) ranges
   */
  VM_IDX_REG_FIRST = VM_IDX_LITERAL_LAST + 1, /** identifier of first special register */
  VM_IDX_REG_LAST = 253, /**< identifier of last register */
};

/**
 * Ranges of registers (temporary variables)
 */
typedef enum : vm_idx_t
{
  VM_REG_FIRST = VM_IDX_REG_FIRST, /** identifier of first special register */
  VM_REG_LAST = VM_IDX_REG_LAST, /**< identifier of last register */

  VM_REG_SPECIAL_EVAL_RET = VM_REG_FIRST, /**< eval return value */
  VM_REG_SPECIAL_FOR_IN_PROPERTY_NAME, /**< variable, containing property name,
                                        *   at start of for-in loop body */
  VM_REG_GENERAL_FIRST, /** identifier of first non-special register */
  VM_REG_GENERAL_LAST = VM_IDX_REG_LAST /** identifier of last non-special register */
} vm_reg_t;

/**
 * Descriptor of assignment's second argument
 * that specifies type of third argument.
 */
typedef enum
{
  VM_OP_ASSIGNMENT_VAL_TYPE_SIMPLE, /**< ecma_simple_value_t */
  VM_OP_ASSIGNMENT_VAL_TYPE_NUMBER, /**< index of number literal */
  VM_OP_ASSIGNMENT_VAL_TYPE_NUMBER_NEGATE, /**< index of number literal with negation */
  VM_OP_ASSIGNMENT_VAL_TYPE_SMALLINT, /**< small integer: from VM_IDX_GENERAL_VALUE_FIRST to VM_IDX_GENERAL_VALUE_LAST */
  VM_OP_ASSIGNMENT_VAL_TYPE_SMALLINT_NEGATE, /**< small integer: from -VM_IDX_GENERAL_VALUE_LAST
                                              *   to -VM_IDX_GENERAL_VALUE_FIRST */
  VM_OP_ASSIGNMENT_VAL_TYPE_STRING, /**< index of string literal */
  VM_OP_ASSIGNMENT_VAL_TYPE_VARIABLE, /**< index of string literal with variable name */
  VM_OP_ASSIGNMENT_VAL_TYPE_REGEXP /**< index of string literal with regular expression */
} vm_op_assignment_val_type_t;

/**
 * Types of data in 'meta' opcode.
 */
typedef enum
{
  OPCODE_META_TYPE_UNDEFINED, /**< undefined meta (should be rewritten) */
  OPCODE_META_TYPE_CALL_SITE_INFO, /**< optional additional information about call site
                                    *   (includes opcode_call_flags_t and can include 'this' argument) */
  OPCODE_META_TYPE_VARG, /**< element (var_idx) of arguments' list */
  OPCODE_META_TYPE_VARG_PROP_DATA, /**< name (lit_idx) and value (var_idx) for a data property descriptor */
  OPCODE_META_TYPE_VARG_PROP_GETTER, /**< name (lit_idx) and getter (var_idx) for an accessor property descriptor */
  OPCODE_META_TYPE_VARG_PROP_SETTER, /**< name (lit_idx) and setter (var_idx) for an accessor property descriptor */
  OPCODE_META_TYPE_END_WITH, /**< end of with statement */
  OPCODE_META_TYPE_FUNCTION_END, /**< offset to function end */
  OPCODE_META_TYPE_CATCH, /**< mark of beginning of catch block containing pointer to end of catch block */
  OPCODE_META_TYPE_CATCH_EXCEPTION_IDENTIFIER, /**< literal index containing name of variable with exception object */
  OPCODE_META_TYPE_FINALLY, /**< mark of beginning of finally block containing pointer to end of finally block */
  OPCODE_META_TYPE_END_TRY_CATCH_FINALLY, /**< mark of end of try-catch, try-finally, try-catch-finally blocks */
  OPCODE_META_TYPE_SCOPE_CODE_FLAGS, /**< set of flags indicating various properties of the scope's code
                                      *   (See also: opcode_scope_code_flags_t) */
  OPCODE_META_TYPE_END_FOR_IN /**< end of for-in statement */
} opcode_meta_type;

typedef enum : vm_idx_t
{
  OPCODE_CALL_FLAGS__EMPTY                   = (0u),      /**< initializer for empty flag set */
  OPCODE_CALL_FLAGS_HAVE_THIS_ARG            = (1u << 0), /**< flag, indicating that call is performed
                                                           *   with 'this' argument specified */
  OPCODE_CALL_FLAGS_DIRECT_CALL_TO_EVAL_FORM = (1u << 1)  /**< flag, indicating that call is performed
                                                           *   in form 'eval (...)', i.e. through 'eval' string
                                                           *   without object base (i.e. with lexical environment
                                                           *   as base), so it can be a direct call to eval
                                                           *   See also: ECMA-262 v5, 15.1.2.1.1
                                                           */
} opcode_call_flags_t;

/**
 * Flags indicating various properties of a scope's code
 */
typedef enum : vm_idx_t
{
  OPCODE_SCOPE_CODE_FLAGS__EMPTY                       = (0u),      /**< initializer for empty flag set */
  OPCODE_SCOPE_CODE_FLAGS_STRICT                       = (1u << 0), /**< code is strict mode code */
  OPCODE_SCOPE_CODE_FLAGS_NOT_REF_ARGUMENTS_IDENTIFIER = (1u << 1), /**< code doesn't reference
                                                                     *   'arguments' identifier */
  OPCODE_SCOPE_CODE_FLAGS_NOT_REF_EVAL_IDENTIFIER      = (1u << 2)  /**< code doesn't reference
                                                                     *   'eval' identifier */
} opcode_scope_code_flags_t;

/**
 * Types of byte-code instruction arguments, used for instruction description
 *
 * See also:
 *          vm-opcodes.inc.h
 */
typedef enum
{
  VM_OP_ARG_TYPE__EMPTY_SET    = (0u),      /**< initializer for empty type set */
  VM_OP_ARG_TYPE_EMPTY         = (1u << 0), /**< empty argument (no value) */
  VM_OP_ARG_TYPE_REGISTER      = (1u << 1), /**< register variable (index) */
  VM_OP_ARG_TYPE_IDENTIFIER    = (1u << 2), /**< identifier - named variable (string literal) */
  VM_OP_ARG_TYPE_STRING        = (1u << 3), /**< string constant value (string literal) */
  VM_OP_ARG_TYPE_NUMBER        = (1u << 4), /**< number constant value (number literal) */
  VM_OP_ARG_TYPE_INTEGER_CONST = (1u << 5), /**< a 8-bit integer constant (any vm_idx_t
                                                 from [VM_IDX_GENERAL_VALUE_FIRST; VM_IDX_GENERAL_VALUE_LAST] range) */

  /** variable - an identifier or a register */
  VM_OP_ARG_TYPE_VARIABLE      = (VM_OP_ARG_TYPE_REGISTER | VM_OP_ARG_TYPE_IDENTIFIER)
} vm_op_arg_type_t;

/**
 * Forward declaration of instruction structure
 */
struct vm_instr_t;

/**
 * Context of interpreter, related to a JS stack frame
 */
typedef struct
{
  const vm_instr_t *instrs_p; /**< currently executed byte-code array */
  vm_instr_counter_t pos; /**< current position instruction to execute */
  ecma_value_t this_binding; /**< this binding for current context */
  ecma_object_t *lex_env_p; /**< current lexical environment */
  bool is_strict; /**< is current code execution mode strict? */
  bool is_eval_code; /**< is current code executed with eval */
  bool is_call_in_direct_eval_form; /** flag, indicating if there is call of 'Direct call to eval' form in
                                     *  process (see also: OPCODE_CALL_FLAGS_DIRECT_CALL_TO_EVAL_FORM) */
  vm_idx_t min_reg_num; /**< minimum idx used for register identification */
  vm_idx_t max_reg_num; /**< maximum idx used for register identification */
  ecma_number_t* tmp_num_p; /**< an allocated number (to reduce temporary allocations) */
  vm_stack_frame_t stack_frame; /**< stack frame associated with the context */

#ifdef MEM_STATS
  size_t context_peak_allocated_heap_bytes;
  size_t context_peak_waste_heap_bytes;
  size_t context_peak_pools_count;
  size_t context_peak_allocated_pool_chunks;

  mem_heap_stats_t heap_stats_context_enter;
  mem_pools_stats_t pools_stats_context_enter;
#endif /* MEM_STATS */
} vm_frame_ctx_t;

/**
 * Description of a run scope
 *
 * Note:
 *      Run scope represents boundaries of byte-code block to run.
 *
 *      Jumps within of the current run scope are performed by just changing instruction counter,
 *      and outside of the run scope - by returning corresponding ECMA_COMPLETION_TYPE_BREAK_CONTINUE
 *      completion value.
 */
typedef struct
{
  const vm_instr_counter_t start_oc; /**< instruction counter of the first instruction of the scope */
  const vm_instr_counter_t end_oc; /**< instruction counter of the last instruction of the scope */
} vm_run_scope_t;

<<<<<<< HEAD
vm_instr_counter_t vm_calc_instr_counter_from_idx_idx (const vm_idx_t oc_idx_1, const vm_idx_t oc_idx_2);
vm_instr_counter_t vm_read_meta_instr_counter (opcode_meta_type expected_type, int_data_t *int_data);

/**
 * Byte-code instruction
 */
typedef struct vm_instr_t
=======
opcode_counter_t calc_opcode_counter_from_idx_idx (const idx_t oc_idx_1, const idx_t oc_idx_2);
opcode_counter_t read_meta_opcode_counter (opcode_meta_type expected_type, vm_frame_ctx_t *frame_ctx_p);

#define OP_CALLS_AND_ARGS(p, a)                                              \
        p##_3 (a, call_n, lhs, function_var_idx, arg_list)                   \
        p##_3 (a, native_call, lhs, name, arg_list)                          \
        p##_3 (a, construct_n, lhs, name_lit_idx, arg_list)                  \
        p##_2 (a, func_decl_n, name_lit_idx, arg_list)                       \
        p##_3 (a, func_expr_n, lhs, name_lit_idx, arg_list)                  \
        p##_1 (a, retval, ret_value)                                         \
        p##_0 (a, ret)

#define OP_INITS(p, a)                                                       \
        p##_2 (a, array_decl, lhs, list)                                     \
        p##_3 (a, prop_getter, lhs, obj, prop)                               \
        p##_3 (a, prop_setter, obj, prop, rhs)                               \
        p##_2 (a, obj_decl, lhs, list)                                       \
        p##_1 (a, this_binding, lhs)                                         \
        p##_2 (a, delete_var, lhs, name)                                     \
        p##_3 (a, delete_prop, lhs, base, name)                              \
        p##_2 (a, typeof, lhs, obj)                                          \
        p##_3 (a, for_in, expr, oc_idx_1, oc_idx_2)                          \
        p##_3 (a, with, expr, oc_idx_1, oc_idx_2)                            \
        p##_2 (a, try_block, oc_idx_1, oc_idx_2)                             \
        p##_1 (a, throw_value, var)

#define OP_ASSIGNMENTS(p, a)                                                 \
        p##_3 (a, assignment, var_left, type_value_right, value_right)

#define OP_B_SHIFTS(p, a)                                                    \
        p##_3 (a, b_shift_left, dst, var_left, var_right)                    \
        p##_3 (a, b_shift_right, dst, var_left, var_right)                   \
        p##_3 (a, b_shift_uright, dst, var_left, var_right)

#define OP_B_BITWISE(p, a)                                                   \
        p##_3 (a, b_and, dst, var_left, var_right)                           \
        p##_3 (a, b_or, dst, var_left, var_right)                            \
        p##_3 (a, b_xor, dst, var_left, var_right)                           \
        p##_2 (a, b_not, dst, var_right)

#define OP_B_LOGICAL(p, a)                                                   \
        p##_2 (a, logical_not, dst, var_right)

#define OP_EQUALITY(p, a)                                                    \
        p##_3 (a, equal_value, dst, var_left, var_right)                     \
        p##_3 (a, not_equal_value, dst, var_left, var_right)                 \
        p##_3 (a, equal_value_type, dst, var_left, var_right)                \
        p##_3 (a, not_equal_value_type, dst, var_left, var_right)

#define OP_RELATIONAL(p, a)                                                  \
        p##_3 (a, less_than, dst, var_left, var_right)                       \
        p##_3 (a, greater_than, dst, var_left, var_right)                    \
        p##_3 (a, less_or_equal_than, dst, var_left, var_right)              \
        p##_3 (a, greater_or_equal_than, dst, var_left, var_right)           \
        p##_3 (a, instanceof, dst, var_left, var_right)                      \
        p##_3 (a, in, dst, var_left, var_right)

#define OP_ARITHMETIC(p, a)                                                  \
        p##_2 (a, post_incr, dst, var_right)                                 \
        p##_2 (a, post_decr, dst, var_right)                                 \
        p##_2 (a, pre_incr, dst, var_right)                                  \
        p##_2 (a, pre_decr, dst, var_right)                                  \
        p##_3 (a, addition, dst, var_left, var_right)                        \
        p##_3 (a, substraction, dst, var_left, var_right)                    \
        p##_3 (a, division, dst, var_left, var_right)                        \
        p##_3 (a, multiplication, dst, var_left, var_right)                  \
        p##_3 (a, remainder, dst, var_left, var_right)                       \
        p##_2 (a, unary_minus, dst, var)                                     \
        p##_2 (a, unary_plus, dst, var)

#define OP_JUMPS(p, a)                                                       \
        p##_2 (a, jmp_up, opcode_1, opcode_2)                                \
        p##_2 (a, jmp_down, opcode_1, opcode_2)                              \
        p##_0 (a, nop)                                                       \
        p##_3 (a, is_true_jmp_up, value, opcode_1, opcode_2)                 \
        p##_3 (a, is_true_jmp_down, value, opcode_1, opcode_2)               \
        p##_3 (a, is_false_jmp_up, value, opcode_1, opcode_2)                \
        p##_3 (a, is_false_jmp_down, value, opcode_1, opcode_2)              \
        p##_2 (a, jmp_break_continue, opcode_1, opcode_2)

#define OP_LIST_FULL(p, a)                                                   \
        OP_CALLS_AND_ARGS (p, a)                                             \
        OP_INITS (p, a)                                                      \
        OP_ASSIGNMENTS (p, a)                                                \
        OP_B_LOGICAL (p, a)                                                  \
        OP_B_BITWISE (p, a)                                                  \
        OP_B_SHIFTS (p, a)                                                   \
        OP_EQUALITY (p, a)                                                   \
        OP_RELATIONAL (p, a)                                                 \
        OP_ARITHMETIC (p, a)                                                 \
        OP_JUMPS (p, a)                                                      \
        p##_1 (a, var_decl, variable_name)                                   \
        p##_2 (a, reg_var_decl, min, max)                                    \
        p##_3 (a, meta, type, data_1, data_2)

#define OP_LIST(a) OP_LIST_FULL (OP, a)
#define OP_ARGS_LIST(a) OP_LIST_FULL (a, void)

#define OP_DATA_0(action, name) \
        typedef struct \
        { \
          idx_t __do_not_use; \
        } __op_##name;

#define OP_DATA_1(action, name, arg1) \
        typedef struct \
        { \
          idx_t arg1; \
        } __op_##name;

#define OP_DATA_2(action, name, arg1, arg2) \
        typedef struct \
        { \
          idx_t arg1; \
          idx_t arg2; \
        } __op_##name;

#define OP_DATA_3(action, name, arg1, arg2, arg3) \
        typedef struct \
        { \
          idx_t arg1; \
          idx_t arg2; \
          idx_t arg3; \
        } __op_##name;

OP_ARGS_LIST (OP_DATA)

#define __OP_STRUCT_FIELD(name, arg1, arg2, arg3) __op_##name name;
typedef struct opcode_t
>>>>>>> 6567651b
{
  vm_idx_t op_idx; /**< opcode */

  union
  {
    union
    {
#define VM_OP_1(opcode_name, opcode_name_uppercase, arg1, arg1_type) \
      struct \
      { \
        vm_idx_t arg1; \
      } opcode_name;

#define VM_OP_2(opcode_name, opcode_name_uppercase, arg1, arg1_type, arg2, arg2_type) \
      struct \
      { \
        vm_idx_t arg1; \
        vm_idx_t arg2; \
      } opcode_name;

#define VM_OP_3(opcode_name, opcode_name_uppercase, arg1, arg1_type, arg2, arg2_type, arg3, arg3_type) \
      struct \
      { \
        vm_idx_t arg1; \
        vm_idx_t arg2; \
        vm_idx_t arg3; \
      } opcode_name;

#include "vm-opcodes.inc.h"
    } data;

    struct
    {
      vm_idx_t arg1; /**< 1st argument idx */
      vm_idx_t arg2; /**< 2nd argument idx */
      vm_idx_t arg3; /**< 3rd argument idx */
    } args_set;
  };
} vm_instr_t;

typedef enum
{
<<<<<<< HEAD
#define VM_OP_0(opcode_name, opcode_name_uppercase) \
  VM_OP_ ## opcode_name_uppercase,
#define VM_OP_1(opcode_name, opcode_name_uppercase, arg1, arg1_type) \
  VM_OP_ ## opcode_name_uppercase,
#define VM_OP_2(opcode_name, opcode_name_uppercase, arg1, arg1_type, arg2, arg2_type) \
  VM_OP_ ## opcode_name_uppercase,
#define VM_OP_3(opcode_name, opcode_name_uppercase, arg1, arg1_type, arg2, arg2_type, arg3, arg3_type) \
  VM_OP_ ## opcode_name_uppercase,

#include "vm-opcodes.inc.h"

  VM_OP__COUNT /**< number of opcodes */
} vm_op_t;

#define VM_OP_0(opcode_name, opcode_name_uppercase) \
  ecma_completion_value_t opfunc_##opcode_name (vm_instr_t, int_data_t*);
#define VM_OP_1(opcode_name, opcode_name_uppercase, arg1, arg1_type) \
  ecma_completion_value_t opfunc_##opcode_name (vm_instr_t, int_data_t*);
#define VM_OP_2(opcode_name, opcode_name_uppercase, arg1, arg1_type, arg2, arg2_type) \
  ecma_completion_value_t opfunc_##opcode_name (vm_instr_t, int_data_t*);
#define VM_OP_3(opcode_name, opcode_name_uppercase, arg1, arg1_type, arg2, arg2_type, arg3, arg3_type) \
  ecma_completion_value_t opfunc_##opcode_name (vm_instr_t, int_data_t*);

#include "vm-opcodes.inc.h"

typedef ecma_completion_value_t (*opfunc) (vm_instr_t, int_data_t *);

#define VM_OP_0(opcode_name, opcode_name_uppercase) \
        vm_instr_t getop_##opcode_name (void);
#define VM_OP_1(opcode_name, opcode_name_uppercase, arg1, arg1_type) \
        vm_instr_t getop_##opcode_name (vm_idx_t);
#define VM_OP_2(opcode_name, opcode_name_uppercase, arg1, arg1_type, arg2, arg2_type) \
        vm_instr_t getop_##opcode_name (vm_idx_t, vm_idx_t);
#define VM_OP_3(opcode_name, opcode_name_uppercase, arg1, arg1_type, arg2, arg2_type, arg3, arg3_type) \
        vm_instr_t getop_##opcode_name (vm_idx_t, vm_idx_t, vm_idx_t);

#include "vm-opcodes.inc.h"

extern void vm_assert_opcode_args_num_0 (vm_op_t);
extern void vm_assert_opcode_args_num_1 (vm_op_t);
extern void vm_assert_opcode_args_num_2 (vm_op_t);
extern void vm_assert_opcode_args_num_3 (vm_op_t);
extern vm_op_arg_type_t vm_get_opcode_type_mask_for_arg (vm_op_t, uint32_t);
=======
  OP_LIST (OP_ENUM_FIELD)
  LAST_OP
};
#undef __OP_ENUM_FIELD

#define __OP_FUNC_DECL(name, arg1, arg2, arg3) ecma_completion_value_t opfunc_##name (opcode_t, vm_frame_ctx_t*);
OP_LIST (OP_FUNC_DECL)
#undef __OP_FUNC_DECL

typedef ecma_completion_value_t (*opfunc) (opcode_t, vm_frame_ctx_t *);

#define GETOP_DECL_0(a, name) \
        opcode_t getop_##name (void);

#define GETOP_DECL_1(a, name, arg1) \
        opcode_t getop_##name (idx_t);

#define GETOP_DECL_2(a, name, arg1, arg2) \
        opcode_t getop_##name (idx_t, idx_t);

#define GETOP_DECL_3(a, name, arg1, arg2, arg3) \
        opcode_t getop_##name (idx_t, idx_t, idx_t);

#define GETOP_DEF_0(a, name) \
        opcode_t getop_##name (void) \
        { \
          opcode_t opdata; \
          opdata.op_idx = __op__idx_##name; \
          return opdata; \
        }

OP_ARGS_LIST (GETOP_DECL)
#undef GETOP_DECL_0
#undef GETOP_DECL_1
#undef GETOP_DECL_2
#undef GETOP_DECL_3
>>>>>>> 6567651b

typedef struct
{
  uint8_t uids[4];
} raw_instr;

#endif /* OPCODES_H */<|MERGE_RESOLUTION|>--- conflicted
+++ resolved
@@ -185,7 +185,7 @@
 struct vm_instr_t;
 
 /**
- * Context of interpreter, related to a JS stack frame
+ * Interpreter context
  */
 typedef struct
 {
@@ -200,7 +200,7 @@
   vm_idx_t min_reg_num; /**< minimum idx used for register identification */
   vm_idx_t max_reg_num; /**< maximum idx used for register identification */
   ecma_number_t* tmp_num_p; /**< an allocated number (to reduce temporary allocations) */
-  vm_stack_frame_t stack_frame; /**< stack frame associated with the context */
+  vm_stack_frame_t stack_frame; /**< ecma-stack frame associated with the context */
 
 #ifdef MEM_STATS
   size_t context_peak_allocated_heap_bytes;
@@ -229,145 +229,13 @@
   const vm_instr_counter_t end_oc; /**< instruction counter of the last instruction of the scope */
 } vm_run_scope_t;
 
-<<<<<<< HEAD
 vm_instr_counter_t vm_calc_instr_counter_from_idx_idx (const vm_idx_t oc_idx_1, const vm_idx_t oc_idx_2);
-vm_instr_counter_t vm_read_meta_instr_counter (opcode_meta_type expected_type, int_data_t *int_data);
+vm_instr_counter_t vm_read_meta_instr_counter (opcode_meta_type expected_type, vm_frame_ctx_t *frame_ctx_p);
 
 /**
  * Byte-code instruction
  */
 typedef struct vm_instr_t
-=======
-opcode_counter_t calc_opcode_counter_from_idx_idx (const idx_t oc_idx_1, const idx_t oc_idx_2);
-opcode_counter_t read_meta_opcode_counter (opcode_meta_type expected_type, vm_frame_ctx_t *frame_ctx_p);
-
-#define OP_CALLS_AND_ARGS(p, a)                                              \
-        p##_3 (a, call_n, lhs, function_var_idx, arg_list)                   \
-        p##_3 (a, native_call, lhs, name, arg_list)                          \
-        p##_3 (a, construct_n, lhs, name_lit_idx, arg_list)                  \
-        p##_2 (a, func_decl_n, name_lit_idx, arg_list)                       \
-        p##_3 (a, func_expr_n, lhs, name_lit_idx, arg_list)                  \
-        p##_1 (a, retval, ret_value)                                         \
-        p##_0 (a, ret)
-
-#define OP_INITS(p, a)                                                       \
-        p##_2 (a, array_decl, lhs, list)                                     \
-        p##_3 (a, prop_getter, lhs, obj, prop)                               \
-        p##_3 (a, prop_setter, obj, prop, rhs)                               \
-        p##_2 (a, obj_decl, lhs, list)                                       \
-        p##_1 (a, this_binding, lhs)                                         \
-        p##_2 (a, delete_var, lhs, name)                                     \
-        p##_3 (a, delete_prop, lhs, base, name)                              \
-        p##_2 (a, typeof, lhs, obj)                                          \
-        p##_3 (a, for_in, expr, oc_idx_1, oc_idx_2)                          \
-        p##_3 (a, with, expr, oc_idx_1, oc_idx_2)                            \
-        p##_2 (a, try_block, oc_idx_1, oc_idx_2)                             \
-        p##_1 (a, throw_value, var)
-
-#define OP_ASSIGNMENTS(p, a)                                                 \
-        p##_3 (a, assignment, var_left, type_value_right, value_right)
-
-#define OP_B_SHIFTS(p, a)                                                    \
-        p##_3 (a, b_shift_left, dst, var_left, var_right)                    \
-        p##_3 (a, b_shift_right, dst, var_left, var_right)                   \
-        p##_3 (a, b_shift_uright, dst, var_left, var_right)
-
-#define OP_B_BITWISE(p, a)                                                   \
-        p##_3 (a, b_and, dst, var_left, var_right)                           \
-        p##_3 (a, b_or, dst, var_left, var_right)                            \
-        p##_3 (a, b_xor, dst, var_left, var_right)                           \
-        p##_2 (a, b_not, dst, var_right)
-
-#define OP_B_LOGICAL(p, a)                                                   \
-        p##_2 (a, logical_not, dst, var_right)
-
-#define OP_EQUALITY(p, a)                                                    \
-        p##_3 (a, equal_value, dst, var_left, var_right)                     \
-        p##_3 (a, not_equal_value, dst, var_left, var_right)                 \
-        p##_3 (a, equal_value_type, dst, var_left, var_right)                \
-        p##_3 (a, not_equal_value_type, dst, var_left, var_right)
-
-#define OP_RELATIONAL(p, a)                                                  \
-        p##_3 (a, less_than, dst, var_left, var_right)                       \
-        p##_3 (a, greater_than, dst, var_left, var_right)                    \
-        p##_3 (a, less_or_equal_than, dst, var_left, var_right)              \
-        p##_3 (a, greater_or_equal_than, dst, var_left, var_right)           \
-        p##_3 (a, instanceof, dst, var_left, var_right)                      \
-        p##_3 (a, in, dst, var_left, var_right)
-
-#define OP_ARITHMETIC(p, a)                                                  \
-        p##_2 (a, post_incr, dst, var_right)                                 \
-        p##_2 (a, post_decr, dst, var_right)                                 \
-        p##_2 (a, pre_incr, dst, var_right)                                  \
-        p##_2 (a, pre_decr, dst, var_right)                                  \
-        p##_3 (a, addition, dst, var_left, var_right)                        \
-        p##_3 (a, substraction, dst, var_left, var_right)                    \
-        p##_3 (a, division, dst, var_left, var_right)                        \
-        p##_3 (a, multiplication, dst, var_left, var_right)                  \
-        p##_3 (a, remainder, dst, var_left, var_right)                       \
-        p##_2 (a, unary_minus, dst, var)                                     \
-        p##_2 (a, unary_plus, dst, var)
-
-#define OP_JUMPS(p, a)                                                       \
-        p##_2 (a, jmp_up, opcode_1, opcode_2)                                \
-        p##_2 (a, jmp_down, opcode_1, opcode_2)                              \
-        p##_0 (a, nop)                                                       \
-        p##_3 (a, is_true_jmp_up, value, opcode_1, opcode_2)                 \
-        p##_3 (a, is_true_jmp_down, value, opcode_1, opcode_2)               \
-        p##_3 (a, is_false_jmp_up, value, opcode_1, opcode_2)                \
-        p##_3 (a, is_false_jmp_down, value, opcode_1, opcode_2)              \
-        p##_2 (a, jmp_break_continue, opcode_1, opcode_2)
-
-#define OP_LIST_FULL(p, a)                                                   \
-        OP_CALLS_AND_ARGS (p, a)                                             \
-        OP_INITS (p, a)                                                      \
-        OP_ASSIGNMENTS (p, a)                                                \
-        OP_B_LOGICAL (p, a)                                                  \
-        OP_B_BITWISE (p, a)                                                  \
-        OP_B_SHIFTS (p, a)                                                   \
-        OP_EQUALITY (p, a)                                                   \
-        OP_RELATIONAL (p, a)                                                 \
-        OP_ARITHMETIC (p, a)                                                 \
-        OP_JUMPS (p, a)                                                      \
-        p##_1 (a, var_decl, variable_name)                                   \
-        p##_2 (a, reg_var_decl, min, max)                                    \
-        p##_3 (a, meta, type, data_1, data_2)
-
-#define OP_LIST(a) OP_LIST_FULL (OP, a)
-#define OP_ARGS_LIST(a) OP_LIST_FULL (a, void)
-
-#define OP_DATA_0(action, name) \
-        typedef struct \
-        { \
-          idx_t __do_not_use; \
-        } __op_##name;
-
-#define OP_DATA_1(action, name, arg1) \
-        typedef struct \
-        { \
-          idx_t arg1; \
-        } __op_##name;
-
-#define OP_DATA_2(action, name, arg1, arg2) \
-        typedef struct \
-        { \
-          idx_t arg1; \
-          idx_t arg2; \
-        } __op_##name;
-
-#define OP_DATA_3(action, name, arg1, arg2, arg3) \
-        typedef struct \
-        { \
-          idx_t arg1; \
-          idx_t arg2; \
-          idx_t arg3; \
-        } __op_##name;
-
-OP_ARGS_LIST (OP_DATA)
-
-#define __OP_STRUCT_FIELD(name, arg1, arg2, arg3) __op_##name name;
-typedef struct opcode_t
->>>>>>> 6567651b
 {
   vm_idx_t op_idx; /**< opcode */
 
@@ -410,7 +278,6 @@
 
 typedef enum
 {
-<<<<<<< HEAD
 #define VM_OP_0(opcode_name, opcode_name_uppercase) \
   VM_OP_ ## opcode_name_uppercase,
 #define VM_OP_1(opcode_name, opcode_name_uppercase, arg1, arg1_type) \
@@ -426,17 +293,17 @@
 } vm_op_t;
 
 #define VM_OP_0(opcode_name, opcode_name_uppercase) \
-  ecma_completion_value_t opfunc_##opcode_name (vm_instr_t, int_data_t*);
+  ecma_completion_value_t opfunc_##opcode_name (vm_instr_t, vm_frame_ctx_t*);
 #define VM_OP_1(opcode_name, opcode_name_uppercase, arg1, arg1_type) \
-  ecma_completion_value_t opfunc_##opcode_name (vm_instr_t, int_data_t*);
+  ecma_completion_value_t opfunc_##opcode_name (vm_instr_t, vm_frame_ctx_t*);
 #define VM_OP_2(opcode_name, opcode_name_uppercase, arg1, arg1_type, arg2, arg2_type) \
-  ecma_completion_value_t opfunc_##opcode_name (vm_instr_t, int_data_t*);
+  ecma_completion_value_t opfunc_##opcode_name (vm_instr_t, vm_frame_ctx_t*);
 #define VM_OP_3(opcode_name, opcode_name_uppercase, arg1, arg1_type, arg2, arg2_type, arg3, arg3_type) \
-  ecma_completion_value_t opfunc_##opcode_name (vm_instr_t, int_data_t*);
+  ecma_completion_value_t opfunc_##opcode_name (vm_instr_t, vm_frame_ctx_t*);
 
 #include "vm-opcodes.inc.h"
 
-typedef ecma_completion_value_t (*opfunc) (vm_instr_t, int_data_t *);
+typedef ecma_completion_value_t (*opfunc) (vm_instr_t, vm_frame_ctx_t *);
 
 #define VM_OP_0(opcode_name, opcode_name_uppercase) \
         vm_instr_t getop_##opcode_name (void);
@@ -454,44 +321,6 @@
 extern void vm_assert_opcode_args_num_2 (vm_op_t);
 extern void vm_assert_opcode_args_num_3 (vm_op_t);
 extern vm_op_arg_type_t vm_get_opcode_type_mask_for_arg (vm_op_t, uint32_t);
-=======
-  OP_LIST (OP_ENUM_FIELD)
-  LAST_OP
-};
-#undef __OP_ENUM_FIELD
-
-#define __OP_FUNC_DECL(name, arg1, arg2, arg3) ecma_completion_value_t opfunc_##name (opcode_t, vm_frame_ctx_t*);
-OP_LIST (OP_FUNC_DECL)
-#undef __OP_FUNC_DECL
-
-typedef ecma_completion_value_t (*opfunc) (opcode_t, vm_frame_ctx_t *);
-
-#define GETOP_DECL_0(a, name) \
-        opcode_t getop_##name (void);
-
-#define GETOP_DECL_1(a, name, arg1) \
-        opcode_t getop_##name (idx_t);
-
-#define GETOP_DECL_2(a, name, arg1, arg2) \
-        opcode_t getop_##name (idx_t, idx_t);
-
-#define GETOP_DECL_3(a, name, arg1, arg2, arg3) \
-        opcode_t getop_##name (idx_t, idx_t, idx_t);
-
-#define GETOP_DEF_0(a, name) \
-        opcode_t getop_##name (void) \
-        { \
-          opcode_t opdata; \
-          opdata.op_idx = __op__idx_##name; \
-          return opdata; \
-        }
-
-OP_ARGS_LIST (GETOP_DECL)
-#undef GETOP_DECL_0
-#undef GETOP_DECL_1
-#undef GETOP_DECL_2
-#undef GETOP_DECL_3
->>>>>>> 6567651b
 
 typedef struct
 {
