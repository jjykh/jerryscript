--- conflicted
+++ resolved
@@ -2622,7 +2622,6 @@
   return completion_value;
 } /* vm_execute */
 
-<<<<<<< HEAD
 #define INLINE_STACK_SIZE 16
 
 /**
@@ -2660,8 +2659,6 @@
   return vm_execute (frame_ctx_p, arg_p, arg_list_len);
 } /* vm_run_with_alloca */
 
-=======
->>>>>>> 97c9ada4
 /**
  * Run the code.
  *
